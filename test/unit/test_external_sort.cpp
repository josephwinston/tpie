// -*- mode: c++; tab-width: 4; indent-tabs-mode: t; c-file-style: "stroustrup"; -*-
// vi:set ts=4 sts=4 sw=4 noet :
// Copyright 2009, The TPIE development team
// 
// This file is part of TPIE.
// 
// TPIE is free software: you can redistribute it and/or modify it under
// the terms of the GNU Lesser General Public License as published by the
// Free Software Foundation, either version 3 of the License, or (at your
// option) any later version.
// 
// TPIE is distributed in the hope that it will be useful, but WITHOUT ANY
// WARRANTY; without even the implied warranty of MERCHANTABILITY or
// FITNESS FOR A PARTICULAR PURPOSE.  See the GNU Lesser General Public
// License for more details.
// 
// You should have received a copy of the GNU Lesser General Public License
// along with TPIE.  If not, see <http://www.gnu.org/licenses/>
#include "../app_config.h"
#include <tpie/portability.h>
#include <tpie/tpie.h>
#include <tpie/util.h>
#include <tpie/sort.h>
#include <tpie/stream.h>
#include <tpie/prime.h>
#include "common.h"
#include <iterator>
#include <tpie/progress_indicator_null.h>
#include <tpie/progress_indicator_arrow.h>
#include <tpie/fractional_progress.h>
#include <vector>

class primeit {
public:
	typedef size_t prime_t;
	typedef off_t sprime_t;

private:
	primeit(prime_t s, prime_t y, prime_t i = 0) : s(s), i(i), y(y) {}

public:
	prime_t s;
	prime_t i;
	prime_t y;
	static primeit begin(prime_t size) {
		prime_t s = tpie::next_prime(size);
		prime_t y = size-16;
		prime_t i = 0;
		return primeit(s,y,i);
	}
	static primeit end(prime_t size) {
		prime_t s = tpie::next_prime(size);
		prime_t y = size-16;
		prime_t i = s;
		return primeit(s,y,i);
	}
	prime_t operator*() const {
		return static_cast<prime_t>((static_cast<tpie::uint64_t>(i) * static_cast<tpie::uint64_t>(y)) % s);
	}
	// pre-increment
	primeit& operator++() {
		++i;
		return *this;
	}
	sprime_t operator-(const primeit & other) const {
		return i-other.i;
	}
	bool operator==(const primeit & other) const {
		return s == other.s && i == other.i && y == other.y;
	}
	bool operator!=(const primeit & other) const {
		return !(*this == other);
	}
	bool operator<(const primeit & other) const {
		return i < other.i;
	}
	primeit operator+(prime_t j) const {
		return primeit(s, y, i+j);
	}
	primeit operator+(sprime_t j) const {
		return primeit(s, y, static_cast<prime_t>(i+j));
	}
};

namespace std {
template <> struct iterator_traits<primeit> {
	typedef random_access_iterator_tag iterator_category;
	typedef primeit::prime_t value_type;
	typedef primeit::sprime_t difference_type;
	typedef primeit::prime_t* pointer;
	typedef primeit::prime_t reference;
};
}

using namespace tpie;

bool ami_sort_test(size_t size) {
	ami::stream<size_t> mystream;
	primeit begin = primeit::begin(size);
	primeit end = primeit::end(size);
	size_t s = static_cast<size_t>(end-begin);

	while (begin != end) {
		size_t x= *begin;
		++begin;
		mystream.write_item(x);
	}
	ami::sort(&mystream);

	mystream.seek(0);

	size_t * x = 0;
	for(size_t i=0; i < s; ++i) {
		mystream.read_item( &x );
		if (*x != i) return false;
	}
	return true;
}

void tiny_test(teststream & ts, size_t max) {
	for (size_t size = 0; size <= max; ++size) {
		ts << size;
		progress_indicator_null pi(1);
		temp_file tmp;
		file_stream<size_t> mystream;
		mystream.open(tmp.path());

		std::vector<size_t> write(size);
		for (size_t i = 0; i < size; ++i) {
			write[i] = size-i;
		}

		mystream.write(write.begin(), write.end());
		sort(mystream, pi);

		mystream.seek(0);
		bool bad = false;
		for(size_t i=0; i < size; ++i) {
			size_t x = mystream.read();
			if (x != i+1) {
				ts << "Read failed" << failure();
				bad = true;
				break;
			}
		}
		if (bad) continue;
		ts << result(!mystream.can_read());
	}
}

template<typename Progress>
bool sort_test(size_t size, Progress & pi) {
	temp_file tmp;
	file_stream<size_t> mystream;
	mystream.open(tmp.path());

	primeit begin = primeit::begin(size);
	primeit end = primeit::end(size);
	size_t s = static_cast<size_t>(end-begin);
	tpie::log_info() << "Writing " << s << " elements" << std::endl;
	std::vector<char> seen(s);
	for (primeit i = begin; i != end; ++i) {
		seen[*i]++;
	}
	for (size_t i = 0; i < s; ++i) {
		if (seen[i] != 1) tpie::log_info() << i << " = " << (int) seen[i] << std::endl;
	}

	mystream.write(begin, end);
	sort(mystream, pi);

	mystream.seek(0);
	tpie::log_info() << "Verifying " << s << " elements" << std::endl;
	for(size_t i=0; i < s; ++i) {
		size_t x = mystream.read();
		if (x != i) {
			tpie::log_info() << "Element " << i << " is wrong; expected " << i << " but got " << x << std::endl;
			return false;
		}
	}
	if (mystream.can_read()) {
		tpie::log_info() << "Too many elements in stream" << std::endl;
		return false;
	}
	return true;
}

bool small_test(size_t n) {
	progress_indicator_null pi(1);
	return sort_test(n, pi);
}

<<<<<<< HEAD
bool large_test(size_t n) {
	progress_indicator_arrow pi("Sort", n, tpie::log_info());
	return sort_test(n, pi);
=======
bool test2(uint64_t size) {
	//next prime( sqrt(2)**i ) for i in 1..128
	uint64_t primes[] = {2ull, 3ull, 3ull, 5ull, 7ull, 11ull, 13ull, 17ull, 23ull, 37ull, 47ull, 67ull, 97ull, 131ull, 191ull, 257ull, 367ull, 521ull, 727ull, 1031ull, 1451ull, 2053ull, 2897ull, 4099ull, 5801ull, 8209ull, 11587ull, 16411ull, 23173ull, 32771ull, 46349ull, 65537ull, 92683ull, 131101ull, 185369ull, 262147ull, 370759ull, 524309ull, 741457ull, 1048583ull, 1482919ull, 2097169ull, 2965847ull, 4194319ull, 5931649ull, 8388617ull, 11863289ull, 16777259ull, 23726569ull, 33554467ull, 47453149ull, 67108879ull, 94906297ull, 134217757ull, 189812533ull, 268435459ull, 379625083ull, 536870923ull, 759250133ull, 1073741827ull, 1518500279ull, 2147483659ull, 3037000507ull, 4294967311ull, 6074001001ull, 8589934609ull, 12148002047ull, 17179869209ull, 24296004011ull, 34359738421ull, 48592008053ull, 68719476767ull, 97184016049ull, 137438953481ull, 194368032011ull, 274877906951ull, 388736063999ull, 549755813911ull, 777472128049ull, 1099511627791ull, 1554944255989ull, 2199023255579ull, 3109888512037ull, 4398046511119ull, 6219777023959ull, 8796093022237ull, 12439554047911ull, 17592186044423ull, 24879108095833ull, 35184372088891ull, 49758216191633ull, 70368744177679ull, 99516432383281ull, 140737488355333ull, 199032864766447ull, 281474976710677ull, 398065729532981ull, 562949953421381ull, 796131459065743ull, 1125899906842679ull, 1592262918131449ull, 2251799813685269ull, 3184525836262943ull, 4503599627370517ull, 6369051672525833ull, 9007199254740997ull, 12738103345051607ull, 18014398509482143ull, 25476206690103097ull, 36028797018963971ull, 50952413380206277ull, 72057594037928017ull, 101904826760412407ull, 144115188075855881ull, 203809653520824899ull, 288230376151711813ull, 407619307041649457ull, 576460752303423619ull, 815238614083298939ull, 1152921504606847009ull, 1630477228166597791ull, 2305843009213693967ull, 3260954456333195593ull, 4611686018427388039ull, 6521908912666391129ull, 9223372036854775837ull, 13043817825332782231ull};
	for (size_t i=0; true; ++i) {
		if (primes[i] < size) continue;
		size=primes[i];
		break;
	}
	
	tpie::progress_indicator_arrow pi("", size);
	tpie::fractional_progress fp(&pi);
	tpie::fractional_subindicator write_p(fp, "Generate", TPIE_FSI, size, "Generate");
	tpie::fractional_subindicator sort_p(fp, "Sort", TPIE_FSI, size, "Sort");
	tpie::fractional_subindicator read_p(fp, "Check", TPIE_FSI, size, "Check");
	fp.init();
	write_p.init(size);
	tpie::file_stream<uint64_t> fs;
	fs.open();
	for(uint64_t i=0; i < size; ++i) {
		uint64_t a=((i + 17397146566654936721ull) * 2213) % size;
		uint64_t b=((i + 1011213664434068507ull) * 4259) % size;
		uint64_t c=((i + 13509602713777558990ull) * 5297) % size;
		fs.write(a);
		fs.write(b);
		fs.write(c);
		write_p.step();
	}
	write_p.done();
	sort(fs, sort_p);
	fs.seek(0);
	read_p.init(size);
	for(uint64_t i=0; i < size; ++i) {
		for (int j=0; j < 3; ++j) {
			uint64_t x=fs.read();
			if (x != i) {
				std::cerr << "Expected " << i << " got " << x << std::endl;
				return false;
			}
		}
		read_p.step();
	}
	read_p.done();
	fp.done();
	return true;
}

bool perform_test(const std::string & test) {
	if (test == "small") {
		progress_indicator_null pi(1);
		return sort_test(1024 * 1024 * 8, pi);
	} else if (test == "tall") {
		//const int mem = (17*1024+52)*1024+760;
		const size_t size = 22*1024*1024;
		tpie::get_memory_manager().set_limit(size);
		progress_indicator_arrow pi("Sort", size);
		return sort_test(size, pi);
	} else if (test == "large") {
		progress_indicator_arrow pi("Sort", 1);
		return sort_test(1024*1024*128, pi);
	} else if (test == "amismall") {
		return ami_sort_test(1024 * 1024 * 8);
	} else if (test == "amilarge") {
		return ami_sort_test(1024*1024*128);
	} else if (test == "very_large") {
		return test2(1024*1024*1024);
	}
	std::stringstream ss(test);
	size_t size;
	ss >> size;
	if (test == "0" || size > 0) {
		progress_indicator_arrow pi("Sort", size);
		if (size < 16) {
			return small_sort_test(size, pi);
		} else {
			return sort_test(size, pi);
		}
	}
	return false;
>>>>>>> a6b69d0a
}

bool tall_test(size_t n) {
	const size_t mem = 22*1024*1024;
	tpie::get_memory_manager().set_limit(mem);
	progress_indicator_arrow pi("Sort", n, tpie::log_info());
	return sort_test(n, pi);
}

int main(int argc, char **argv) {
	return tpie::tests(argc, argv)
		.multi_test(tiny_test, "tiny", "n", 5)
		.test(small_test, "small", "n", 8*1024*1024)
		.test(tall_test, "tall", "n", 22*1024*1024)
		.test(large_test, "large", "n", 128*1024*1024)
		.test(ami_sort_test, "amismall", "n", 8*1024*1024)
		.test(ami_sort_test, "amilarge", "n", 128*1024*1024);
}<|MERGE_RESOLUTION|>--- conflicted
+++ resolved
@@ -185,16 +185,12 @@
 	return true;
 }
 
+
 bool small_test(size_t n) {
 	progress_indicator_null pi(1);
 	return sort_test(n, pi);
 }
 
-<<<<<<< HEAD
-bool large_test(size_t n) {
-	progress_indicator_arrow pi("Sort", n, tpie::log_info());
-	return sort_test(n, pi);
-=======
 bool test2(uint64_t size) {
 	//next prime( sqrt(2)**i ) for i in 1..128
 	uint64_t primes[] = {2ull, 3ull, 3ull, 5ull, 7ull, 11ull, 13ull, 17ull, 23ull, 37ull, 47ull, 67ull, 97ull, 131ull, 191ull, 257ull, 367ull, 521ull, 727ull, 1031ull, 1451ull, 2053ull, 2897ull, 4099ull, 5801ull, 8209ull, 11587ull, 16411ull, 23173ull, 32771ull, 46349ull, 65537ull, 92683ull, 131101ull, 185369ull, 262147ull, 370759ull, 524309ull, 741457ull, 1048583ull, 1482919ull, 2097169ull, 2965847ull, 4194319ull, 5931649ull, 8388617ull, 11863289ull, 16777259ull, 23726569ull, 33554467ull, 47453149ull, 67108879ull, 94906297ull, 134217757ull, 189812533ull, 268435459ull, 379625083ull, 536870923ull, 759250133ull, 1073741827ull, 1518500279ull, 2147483659ull, 3037000507ull, 4294967311ull, 6074001001ull, 8589934609ull, 12148002047ull, 17179869209ull, 24296004011ull, 34359738421ull, 48592008053ull, 68719476767ull, 97184016049ull, 137438953481ull, 194368032011ull, 274877906951ull, 388736063999ull, 549755813911ull, 777472128049ull, 1099511627791ull, 1554944255989ull, 2199023255579ull, 3109888512037ull, 4398046511119ull, 6219777023959ull, 8796093022237ull, 12439554047911ull, 17592186044423ull, 24879108095833ull, 35184372088891ull, 49758216191633ull, 70368744177679ull, 99516432383281ull, 140737488355333ull, 199032864766447ull, 281474976710677ull, 398065729532981ull, 562949953421381ull, 796131459065743ull, 1125899906842679ull, 1592262918131449ull, 2251799813685269ull, 3184525836262943ull, 4503599627370517ull, 6369051672525833ull, 9007199254740997ull, 12738103345051607ull, 18014398509482143ull, 25476206690103097ull, 36028797018963971ull, 50952413380206277ull, 72057594037928017ull, 101904826760412407ull, 144115188075855881ull, 203809653520824899ull, 288230376151711813ull, 407619307041649457ull, 576460752303423619ull, 815238614083298939ull, 1152921504606847009ull, 1630477228166597791ull, 2305843009213693967ull, 3260954456333195593ull, 4611686018427388039ull, 6521908912666391129ull, 9223372036854775837ull, 13043817825332782231ull};
@@ -241,39 +237,9 @@
 	return true;
 }
 
-bool perform_test(const std::string & test) {
-	if (test == "small") {
-		progress_indicator_null pi(1);
-		return sort_test(1024 * 1024 * 8, pi);
-	} else if (test == "tall") {
-		//const int mem = (17*1024+52)*1024+760;
-		const size_t size = 22*1024*1024;
-		tpie::get_memory_manager().set_limit(size);
-		progress_indicator_arrow pi("Sort", size);
-		return sort_test(size, pi);
-	} else if (test == "large") {
-		progress_indicator_arrow pi("Sort", 1);
-		return sort_test(1024*1024*128, pi);
-	} else if (test == "amismall") {
-		return ami_sort_test(1024 * 1024 * 8);
-	} else if (test == "amilarge") {
-		return ami_sort_test(1024*1024*128);
-	} else if (test == "very_large") {
-		return test2(1024*1024*1024);
-	}
-	std::stringstream ss(test);
-	size_t size;
-	ss >> size;
-	if (test == "0" || size > 0) {
-		progress_indicator_arrow pi("Sort", size);
-		if (size < 16) {
-			return small_sort_test(size, pi);
-		} else {
-			return sort_test(size, pi);
-		}
-	}
-	return false;
->>>>>>> a6b69d0a
+bool large_test(size_t n) {
+	progress_indicator_arrow pi("Sort", n, tpie::log_info());
+	return sort_test(n, pi);
 }
 
 bool tall_test(size_t n) {
@@ -290,5 +256,6 @@
 		.test(tall_test, "tall", "n", 22*1024*1024)
 		.test(large_test, "large", "n", 128*1024*1024)
 		.test(ami_sort_test, "amismall", "n", 8*1024*1024)
-		.test(ami_sort_test, "amilarge", "n", 128*1024*1024);
+		.test(ami_sort_test, "amilarge", "n", 128*1024*1024)
+		.test(test2, "very_large", "n", 1024llu*1024*1024*3);
 }