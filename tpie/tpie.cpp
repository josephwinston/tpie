--- conflicted
+++ resolved
@@ -24,12 +24,9 @@
 #include <tpie/prime.h>
 #include <tpie/memory.h>
 #include <tpie/job.h>
-<<<<<<< HEAD
-#include <tpie/hash.h>
-=======
 #include <tpie/compressed/thread.h>
 #include <tpie/compressed/buffer.h>
->>>>>>> d900c888
+#include <tpie/hash.h>
 
 namespace {
 static tpie::memory_size_type the_block_size=0;
@@ -58,15 +55,13 @@
 	if (subsystems & JOB_MANAGER)
 		init_job();
 
-<<<<<<< HEAD
-	if (subsystems & HASH)
-		init_hash();
-=======
 	if (subsystems & STREAMS) {
 		init_stream_buffer_pool();
 		init_compressor();
 	}
->>>>>>> d900c888
+
+	if (subsystems & HASH)
+		init_hash();
 }
 
 void tpie_finish(int subsystems) {
