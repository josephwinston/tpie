// -*- mode: c++; tab-width: 4; indent-tabs-mode: t; eval: (progn (c-set-style "stroustrup") (c-set-offset 'innamespace 0)); -*-
// vi:set ts=4 sts=4 sw=4 noet :
// Copyright 2013, The TPIE development team
// 
// This file is part of TPIE.
// 
// TPIE is free software: you can redistribute it and/or modify it under
// the terms of the GNU Lesser General Public License as published by the
// Free Software Foundation, either version 3 of the License, or (at your
// option) any later version.
// 
// TPIE is distributed in the hope that it will be useful, but WITHOUT ANY
// WARRANTY; without even the implied warranty of MERCHANTABILITY or
// FITNESS FOR A PARTICULAR PURPOSE.  See the GNU Lesser General Public
// License for more details.
// 
// You should have received a copy of the GNU Lesser General Public License
// along with TPIE.  If not, see <http://www.gnu.org/licenses/>
<<<<<<< HEAD
#ifndef __TPIE_FILE_STREAM_H__
#define __TPIE_FILE_STREAM_H__
#include <tpie/tempname.h>
#include <tpie/file.h>
#include <tpie/memory.h>
#include <tpie/file_stream_base.h>
///////////////////////////////////////////////////////////////////////////////
/// \file tpie/file_stream.h
/// \brief Simple class acting both as a tpie::file and a
/// tpie::file::stream.
///////////////////////////////////////////////////////////////////////////////
=======
>>>>>>> d900c888

#ifndef TPIE_FILE_STREAM_H
#define TPIE_FILE_STREAM_H

#include <tpie/compressed/stream.h>
#include <tpie/uncompressed_stream.h>

<<<<<<< HEAD
///////////////////////////////////////////////////////////////////////////////
/// \brief Simple class acting both as \ref file and a file::stream.
///
/// A file_stream basically supports every operation a \ref file or a
/// file::stream supports. This is used to access a file I/O-efficiently, and
/// is the direct replacement of the old ami::stream.
///
/// \tparam T The type of items stored in the stream.
///////////////////////////////////////////////////////////////////////////////
template <typename T>
class file_stream: public file_stream_base {
public:
	/** The type of the items stored in the stream */
	typedef T item_type;

	/////////////////////////////////////////////////////////////////////////
	/// \brief Construct a new file_stream.
	/// 
	/// \copydetails tpie::file::file(double blockFactor, file_accessor::file_accessor * fileAccessor)
	/////////////////////////////////////////////////////////////////////////
	inline file_stream(double blockFactor=1.0, 
					   file_accessor::file_accessor * fileAccessor=NULL):
		file_stream_base(sizeof(item_type), blockFactor, fileAccessor) {};

	
	/////////////////////////////////////////////////////////////////////////
	/// \copybrief file<T>::stream::write(const item_type & item)
	/// \copydetails file<T>::stream::write(const item_type & item)
	/// \sa file<T>::stream::write(const item_type & item)
	/////////////////////////////////////////////////////////////////////////
	inline void write(const item_type & item) throw(stream_exception) {
		assert(m_open);
#ifndef NDEBUG
		if (!is_writable())
			throw io_exception("Cannot write to read only stream");
#endif
		if (m_index >= m_blockItems) update_block();
		reinterpret_cast<item_type*>(m_block.data)[m_index++] = item;
		write_update();
	}

	/////////////////////////////////////////////////////////////////////////
	/// \copybrief stream_crtp::write_array
	/// \copydetails stream_crtp::write_array
	/// \sa file<T>::stream::write(const IT & start, const IT & end)
	/////////////////////////////////////////////////////////////////////////
	template <typename IT>
	inline void write(const IT & start, const IT & end) throw(stream_exception) {
		assert(m_open);
		write_array(*this, start, end);
	}

	/////////////////////////////////////////////////////////////////////////
	/// \copybrief file<T>::stream::read()
	/// \copydetails file<T>::stream::read()
	/// \sa file<T>::stream::read()
	/////////////////////////////////////////////////////////////////////////
	inline const item_type & read() throw(stream_exception) {
		assert(m_open);
		const item_type & x = peek();
		++m_index;
		return x;
	}

	/////////////////////////////////////////////////////////////////////////
	/// \copybrief stream_crtp::read_array
	/// \copydetails stream_crtp::read_array
	/// \sa file<T>::stream::read(const IT & start, const IT & end)
	/////////////////////////////////////////////////////////////////////////
	template <typename IT>
	inline void read(const IT & start, const IT & end) throw(stream_exception) {
		assert(m_open);
		read_array(*this, start, end);
	}

	/////////////////////////////////////////////////////////////////////////
	/// \copybrief file<T>::stream::read_back()
	/// \copydetails file<T>::stream::read_back()
	/// \sa file<T>::stream::read_back()
	/////////////////////////////////////////////////////////////////////////
	inline const item_type & read_back() throw(stream_exception) {
		assert(m_open);
		skip_back();
		return peek();
	}

	///////////////////////////////////////////////////////////////////////////
	/// \brief  Get next item from stream without advancing the position.
	///////////////////////////////////////////////////////////////////////////
	const item_type & peek() {
		assert(m_open);
		if (m_index >= m_block.size) {
			update_block();
			if (offset() >= size()) {
				throw end_of_stream_exception();
			}
		}
		return reinterpret_cast<item_type*>(m_block.data)[m_index];
	}

	///////////////////////////////////////////////////////////////////////////
	/// \brief  Advance the stream position to the next item.
	///////////////////////////////////////////////////////////////////////////
	void skip() {
		seek(1, current);
	}

	///////////////////////////////////////////////////////////////////////////
	/// \brief  Advance the stream position to the previous item.
	///////////////////////////////////////////////////////////////////////////
	void skip_back() {
		seek(-1, current);
	}

	///////////////////////////////////////////////////////////////////////////
	/// \brief Calculate the amount of memory used by a single file_stream.
	///
	/// \param blockFactor The block factor you pass to open.
	/// \param includeDefaultFileAccessor Unless you are supplying your own
	/// file accessor to open, leave this to be true.
	/// \returns The amount of memory maximally used by the count file_streams.
	///////////////////////////////////////////////////////////////////////////
	inline static memory_size_type memory_usage(
		float blockFactor=1.0,
		bool includeDefaultFileAccessor=true) throw() {
		// TODO
		memory_size_type x = sizeof(file_stream);
		x += block_memory_usage(blockFactor); // allocated in constructor
		if (includeDefaultFileAccessor)
			x += default_file_accessor::memory_usage();
		return x;
	}

	void swap(file_stream<T> & other) {
		file_stream_base::swap(other);
	}

	friend struct stream_item_array_operations;
};

} // namespace tpie

namespace std {

///////////////////////////////////////////////////////////////////////////////
/// \brief Enable std::swapping two tpie::file_streams.
///////////////////////////////////////////////////////////////////////////////
template <typename T>
void swap(tpie::file_stream<T> & a, tpie::file_stream<T> & b) {
	a.swap(b);
}

} // namespace std

#endif //__TPIE_FILE_STREAM_H__
=======
#endif // TPIE_FILE_STREAM_H
>>>>>>> d900c888
<|MERGE_RESOLUTION|>--- conflicted
+++ resolved
@@ -16,20 +16,6 @@
 // 
 // You should have received a copy of the GNU Lesser General Public License
 // along with TPIE.  If not, see <http://www.gnu.org/licenses/>
-<<<<<<< HEAD
-#ifndef __TPIE_FILE_STREAM_H__
-#define __TPIE_FILE_STREAM_H__
-#include <tpie/tempname.h>
-#include <tpie/file.h>
-#include <tpie/memory.h>
-#include <tpie/file_stream_base.h>
-///////////////////////////////////////////////////////////////////////////////
-/// \file tpie/file_stream.h
-/// \brief Simple class acting both as a tpie::file and a
-/// tpie::file::stream.
-///////////////////////////////////////////////////////////////////////////////
-=======
->>>>>>> d900c888
 
 #ifndef TPIE_FILE_STREAM_H
 #define TPIE_FILE_STREAM_H
@@ -37,162 +23,4 @@
 #include <tpie/compressed/stream.h>
 #include <tpie/uncompressed_stream.h>
 
-<<<<<<< HEAD
-///////////////////////////////////////////////////////////////////////////////
-/// \brief Simple class acting both as \ref file and a file::stream.
-///
-/// A file_stream basically supports every operation a \ref file or a
-/// file::stream supports. This is used to access a file I/O-efficiently, and
-/// is the direct replacement of the old ami::stream.
-///
-/// \tparam T The type of items stored in the stream.
-///////////////////////////////////////////////////////////////////////////////
-template <typename T>
-class file_stream: public file_stream_base {
-public:
-	/** The type of the items stored in the stream */
-	typedef T item_type;
-
-	/////////////////////////////////////////////////////////////////////////
-	/// \brief Construct a new file_stream.
-	/// 
-	/// \copydetails tpie::file::file(double blockFactor, file_accessor::file_accessor * fileAccessor)
-	/////////////////////////////////////////////////////////////////////////
-	inline file_stream(double blockFactor=1.0, 
-					   file_accessor::file_accessor * fileAccessor=NULL):
-		file_stream_base(sizeof(item_type), blockFactor, fileAccessor) {};
-
-	
-	/////////////////////////////////////////////////////////////////////////
-	/// \copybrief file<T>::stream::write(const item_type & item)
-	/// \copydetails file<T>::stream::write(const item_type & item)
-	/// \sa file<T>::stream::write(const item_type & item)
-	/////////////////////////////////////////////////////////////////////////
-	inline void write(const item_type & item) throw(stream_exception) {
-		assert(m_open);
-#ifndef NDEBUG
-		if (!is_writable())
-			throw io_exception("Cannot write to read only stream");
-#endif
-		if (m_index >= m_blockItems) update_block();
-		reinterpret_cast<item_type*>(m_block.data)[m_index++] = item;
-		write_update();
-	}
-
-	/////////////////////////////////////////////////////////////////////////
-	/// \copybrief stream_crtp::write_array
-	/// \copydetails stream_crtp::write_array
-	/// \sa file<T>::stream::write(const IT & start, const IT & end)
-	/////////////////////////////////////////////////////////////////////////
-	template <typename IT>
-	inline void write(const IT & start, const IT & end) throw(stream_exception) {
-		assert(m_open);
-		write_array(*this, start, end);
-	}
-
-	/////////////////////////////////////////////////////////////////////////
-	/// \copybrief file<T>::stream::read()
-	/// \copydetails file<T>::stream::read()
-	/// \sa file<T>::stream::read()
-	/////////////////////////////////////////////////////////////////////////
-	inline const item_type & read() throw(stream_exception) {
-		assert(m_open);
-		const item_type & x = peek();
-		++m_index;
-		return x;
-	}
-
-	/////////////////////////////////////////////////////////////////////////
-	/// \copybrief stream_crtp::read_array
-	/// \copydetails stream_crtp::read_array
-	/// \sa file<T>::stream::read(const IT & start, const IT & end)
-	/////////////////////////////////////////////////////////////////////////
-	template <typename IT>
-	inline void read(const IT & start, const IT & end) throw(stream_exception) {
-		assert(m_open);
-		read_array(*this, start, end);
-	}
-
-	/////////////////////////////////////////////////////////////////////////
-	/// \copybrief file<T>::stream::read_back()
-	/// \copydetails file<T>::stream::read_back()
-	/// \sa file<T>::stream::read_back()
-	/////////////////////////////////////////////////////////////////////////
-	inline const item_type & read_back() throw(stream_exception) {
-		assert(m_open);
-		skip_back();
-		return peek();
-	}
-
-	///////////////////////////////////////////////////////////////////////////
-	/// \brief  Get next item from stream without advancing the position.
-	///////////////////////////////////////////////////////////////////////////
-	const item_type & peek() {
-		assert(m_open);
-		if (m_index >= m_block.size) {
-			update_block();
-			if (offset() >= size()) {
-				throw end_of_stream_exception();
-			}
-		}
-		return reinterpret_cast<item_type*>(m_block.data)[m_index];
-	}
-
-	///////////////////////////////////////////////////////////////////////////
-	/// \brief  Advance the stream position to the next item.
-	///////////////////////////////////////////////////////////////////////////
-	void skip() {
-		seek(1, current);
-	}
-
-	///////////////////////////////////////////////////////////////////////////
-	/// \brief  Advance the stream position to the previous item.
-	///////////////////////////////////////////////////////////////////////////
-	void skip_back() {
-		seek(-1, current);
-	}
-
-	///////////////////////////////////////////////////////////////////////////
-	/// \brief Calculate the amount of memory used by a single file_stream.
-	///
-	/// \param blockFactor The block factor you pass to open.
-	/// \param includeDefaultFileAccessor Unless you are supplying your own
-	/// file accessor to open, leave this to be true.
-	/// \returns The amount of memory maximally used by the count file_streams.
-	///////////////////////////////////////////////////////////////////////////
-	inline static memory_size_type memory_usage(
-		float blockFactor=1.0,
-		bool includeDefaultFileAccessor=true) throw() {
-		// TODO
-		memory_size_type x = sizeof(file_stream);
-		x += block_memory_usage(blockFactor); // allocated in constructor
-		if (includeDefaultFileAccessor)
-			x += default_file_accessor::memory_usage();
-		return x;
-	}
-
-	void swap(file_stream<T> & other) {
-		file_stream_base::swap(other);
-	}
-
-	friend struct stream_item_array_operations;
-};
-
-} // namespace tpie
-
-namespace std {
-
-///////////////////////////////////////////////////////////////////////////////
-/// \brief Enable std::swapping two tpie::file_streams.
-///////////////////////////////////////////////////////////////////////////////
-template <typename T>
-void swap(tpie::file_stream<T> & a, tpie::file_stream<T> & b) {
-	a.swap(b);
-}
-
-} // namespace std
-
-#endif //__TPIE_FILE_STREAM_H__
-=======
-#endif // TPIE_FILE_STREAM_H
->>>>>>> d900c888
+#endif // TPIE_FILE_STREAM_H