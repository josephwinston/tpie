--- conflicted
+++ resolved
@@ -67,33 +67,28 @@
 	/// \brief Close whatever file is currently open.
 	///////////////////////////////////////////////////////////////////////////
 	virtual void close() = 0;
-<<<<<<< HEAD
-	virtual memory_size_type read_block(void * data, stream_size_type blockNumber, stream_size_type itemCount) = 0;
-	virtual void write_block(const void * data, stream_size_type blockNumber, stream_size_type itemCount) = 0; 
-=======
 
 	///////////////////////////////////////////////////////////////////////////
 	/// \brief Read item data into an arbitrary byte buffer.
-	/// The size of the buffer must be at least size * itemSize.
+	/// The size of the buffer must be at least itemCount * itemSize.
 	/// \param data Pointer to writable buffer in which to write the read data.
-	/// \param offset Logical item offset from which to begin reading.
-	/// \param size Number of items to read.
+	/// \param blockNumber Logical block offset from which to begin reading.
+	/// \param itemCount Number of items to read.
 	///////////////////////////////////////////////////////////////////////////
-	virtual memory_size_type read(void * data, stream_size_type offset, memory_size_type size) = 0;
+	virtual memory_size_type read_block(void * data, stream_size_type blockNumber, stream_size_type itemCount) = 0;
 
 	///////////////////////////////////////////////////////////////////////////
 	/// \brief Write item data from memory into file.
 	/// \param data The buffer from which to write data.
-	/// \param offset Logical item offset in file at which to begin writing.
-	/// \param size Number of logical items to write into the file.
+	/// \param blockNumber Logical block offset at which to begin writing.
+	/// \param itemCount Number of items to write.
 	///////////////////////////////////////////////////////////////////////////
-	virtual void write(const void * data, stream_size_type offset, memory_size_type size) = 0; 
+	virtual void write_block(const void * data, stream_size_type blockNumber, stream_size_type itemCount) = 0; 
 
 	///////////////////////////////////////////////////////////////////////////
 	/// \brief Read user data from file into buffer.
 	/// \param data Writable buffer in which to write user data from file.
 	///////////////////////////////////////////////////////////////////////////
->>>>>>> 5d00c610
 	virtual void read_user_data(void * data) = 0;
 
 	///////////////////////////////////////////////////////////////////////////
