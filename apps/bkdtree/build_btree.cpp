--- conflicted
+++ resolved
@@ -271,15 +271,9 @@
     seed_random((unsigned int)TPIE_OS_TIME(NULL));
 
     atimer.start();  
-<<<<<<< HEAD
     for (i = 0; i < params.wquery_count; i++) {
 		lop[0] = tpie::random() % mbrdx  - wqdx / 2;
 		lop[1] = tpie::random() % mbrdy  - wqdy / 2;
-=======
-    for (TPIE_OS_OFFSET i = 0; i < params.wquery_count; i++) {
-      lop[0] = TPIE_OS_RANDOM() % mbrdx  - wqdx / 2;
-      lop[1] = TPIE_OS_RANDOM() % mbrdy  - wqdy / 2;
->>>>>>> 6f0d17db
       hip[0] = lop[0] + wqdx;
       hip[1] = lop[1] + wqdy;
       if (params.do_logmethod)
@@ -311,15 +305,9 @@
     app_params_t::record_t pa[100];
     memory_size_type insert_count = 50000;
     cerr << "\tInserting " << static_cast<TPIE_OS_OUTPUT_SIZE_T>(insert_count) << " random points..." << flush;
-<<<<<<< HEAD
     for (i = 0; i < insert_count; i++) {
 		p[0] = tpie::random() % MAX_VALUE;
 		p[1] = tpie::random() % MAX_VALUE;
-=======
-    for (TPIE_OS_SIZE_T i = 0; i < insert_count; i++) {
-      p[0] = TPIE_OS_RANDOM() % MAX_VALUE;
-      p[1] = TPIE_OS_RANDOM() % MAX_VALUE;
->>>>>>> 6f0d17db
       if (i < 100)
 	pa[i] = p;
       btree->insert(p);
